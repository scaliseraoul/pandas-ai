--- conflicted
+++ resolved
@@ -63,16 +63,14 @@
             space_repository=self.space_repository(db_session=db_session),
             conversation_repository=self.conversation_repository(db_session=db_session),
         )
-<<<<<<< HEAD
     
     def get_datasets_controller(self, db_session=Depends(get_session)):
         return DatasetController(
-            dataset_repository=self.dataset_repository(db_session=db_session),
-=======
+            dataset_repository=self.dataset_repository(db_session=db_session)
+            )
 
     def get_conversation_controller(self, db_session=Depends(get_session)):
         return ConversationController(
             user_repository=self.user_repository(db_session=db_session),
             conversation_repository=self.conversation_repository(db_session=db_session),
->>>>>>> 9a15e6f7
         )