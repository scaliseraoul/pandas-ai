--- conflicted
+++ resolved
@@ -10,17 +10,8 @@
 ```python
 {current_code}
 ```
-<<<<<<< HEAD
 {skills}
-Use the provided dataframes (`dfs`) to update the python code within the `analyze_data` function.
-If the new query from the user is not relevant with the code, rewrite the content of the `analyze_data` function from scratch.
-It is very important that you do not change the params that are passed to `analyze_data`.
-
-Return the updated code:
-=======
-
 Take a deep breath and reason step-by-step. Act as a senior data analyst.
 In the answer, you must never write the "technical" names of the tables.
 Based on the last message in the conversation:
-{reasoning}
->>>>>>> 710ba3ab
+{reasoning}