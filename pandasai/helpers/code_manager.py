import re
import ast
import uuid
from collections import defaultdict

import astor
import pandas as pd
from pandasai.helpers.path import find_project_root

from pandasai.helpers.skills_manager import SkillsManager

from .node_visitors import AssignmentVisitor, CallVisitor
from .save_chart import add_save_chart
from .optional import import_dependency
from ..exceptions import BadImportError, NoResultFoundError, InvalidConfigError
from ..constants import WHITELISTED_BUILTINS, WHITELISTED_LIBRARIES
from ..connectors.sql import SQLConnector
from typing import Union, List, Generator, Any
from ..helpers.logger import Logger
from ..schemas.df_config import Config
import logging
import traceback


class CodeExecutionContext:
    def __init__(
        self,
        prompt_id: uuid.UUID,
        skills_manager: SkillsManager,
    ):
        """
        Code Execution Context
        Args:
            prompt_id (uuid.UUID): Prompt ID
            skills_manager (SkillsManager): Skills Manager
        """
        self.skills_manager = skills_manager
        self.prompt_id = prompt_id


class CodeManager:
    _dfs: List
    _config: Union[Config, dict]
    _logger: Logger = None
    _additional_dependencies: List[dict] = []
    _ast_comparator_map: dict = {
        ast.Eq: "=",
        ast.NotEq: "!=",
        ast.Lt: "<",
        ast.LtE: "<=",
        ast.Gt: ">",
        ast.GtE: ">=",
        ast.Is: "is",
        ast.IsNot: "is not",
        ast.In: "in",
        ast.NotIn: "not in",
    }
    _current_code_executed: str = None
    _last_code_executed: str = None

    def __init__(
        self,
        dfs: List,
        config: Union[Config, dict],
        logger: Logger,
    ):
        """
        Code Manager to execute the code generated by LLMs.
        Args:
            dfs (List): List of Dataframes
            config (Union[Config, dict]): Config
            logger (Logger): Logger
        """
        self._dfs = dfs
        self._config = config
        self._logger = logger

    def _required_dfs(self, code: str) -> List[str]:
        """
        List the index of the DataFrames that are needed to execute the code. The goal
        is to avoid to run the connectors if the code does not need them.

        Args:
            code (str): Python code to execute

        Returns:
            List[int]: A list of the index of the DataFrames that are needed to execute
            the code.
        """

        # Sometimes GPT-3.5/4 use a for loop to iterate over the dfs (even if there is only one)
        # or they concatenate the dfs. In this case we need all the dfs
        if "for df in dfs" in code or "pd.concat(dfs)" in code:
            return self._dfs

        required_dfs = []
        for i, df in enumerate(self._dfs):
            if f"dfs[{i}]" in code:
                required_dfs.append(df)
            else:
                required_dfs.append(None)
        return required_dfs

    def _replace_plot_png(self, code):
        """
        Replace plot.png with temp_chart.png
        Args:
            code (str): Python code to execute
        Returns:
            str: Python code with plot.png replaced with temp_chart.png
        """
        return re.sub(r"""(['"])([^'"]*\.png)\1""", r"\1temp_chart.png\1", code)

    def _validate_direct_sql(self, dfs: List) -> bool:
        """
        Raises error if they don't belong sqlconnector or have different credentials
        Args:
            dfs (List[SmartDataframe]): list of SmartDataframes

        Raises:
            InvalidConfigError: Raise Error in case of config is set but criteria is not met
        """

        if self._config.direct_sql:
            if all(
                (isinstance(df.connector, SQLConnector) and df == dfs[0]) for df in dfs
            ):
                return True
            else:
                raise InvalidConfigError(
                    "Direct requires all SQLConnector and they belong to same datasource "
                    "and have same credentials"
                )
        return False

    def execute_code(self, code: str, context: CodeExecutionContext) -> Any:
        """
        Execute the python code generated by LLMs to answer the question
        about the input dataframe. Run the code in the current context and return the
        result.

        Args:
            code (str): Python code to execute.
            context (CodeExecutionContext): Code Execution Context
                    with prompt id and skills.

        Returns:
            Any: The result of the code execution. The type of the result depends
                on the generated code.

        """
        code = self._replace_plot_png(code)
        self._current_code_executed = code

        # Add save chart code
        if self._config.save_charts:
            code = add_save_chart(
                code,
                logger=self._logger,
                file_name=str(context.prompt_id),
                save_charts_path_str=self._config.save_charts_path,
            )
        else:
            # Temporarily save generated chart to display
            code = add_save_chart(
                code,
                logger=self._logger,
                file_name="temp_chart",
                save_charts_path_str=find_project_root() + "/exports/charts",
            )

        # Reset used skills
        context.skills_manager.used_skills = []

        # Get the code to run removing unsafe imports and df overwrites
        code_to_run = self._clean_code(code, context)
        self.last_code_executed = code_to_run
        self._logger.log(
            f"""
Code running:
```
{code_to_run}
        ```"""
        )

        # List the required dfs, so we can avoid to run the connectors
        # if the code does not need them
        dfs = self._required_dfs(code_to_run)
        environment: dict = self._get_environment()
        environment["dfs"] = self._get_originals(dfs)

        if self._validate_direct_sql(self._dfs):
            environment["execute_sql_query"] = self._dfs[0].get_query_exec_func()

        # Add skills to the env
        if context.skills_manager.used_skills:
            for skill_func_name in context.skills_manager.used_skills:
                skill = context.skills_manager.get_skill_by_func_name(skill_func_name)
                environment[skill_func_name] = skill

        # Execute the code
        exec(code_to_run, environment)

        # Get the result
        if "result" not in environment:
            raise NoResultFoundError("No result returned")

        return environment["result"]

    def _get_originals(self, dfs):
        """
        Get original dfs

        Args:
            dfs (list): List of dfs

        Returns:
            list: List of dfs
        """
        original_dfs = []
        for index, df in enumerate(dfs):
            if df is None:
                original_dfs.append(None)
                continue

            extracted_filters = self._extract_filters(self._current_code_executed)
            filters = extracted_filters.get(f"dfs[{index}]", [])
            df.connector.set_additional_filters(filters)
            df.load_connector(partial=len(filters) > 0)

            original_dfs.append(df.dataframe)

        return original_dfs

    def _get_environment(self) -> dict:
        """
        Returns the environment for the code to be executed.

        Returns (dict): A dictionary of environment variables
        """
        return {
            "pd": pd,
            **{
                lib["alias"]: getattr(import_dependency(lib["module"]), lib["name"])
                if hasattr(import_dependency(lib["module"]), lib["name"])
                else import_dependency(lib["module"])
                for lib in self._additional_dependencies
            },
            "__builtins__": {
                **{builtin: __builtins__[builtin] for builtin in WHITELISTED_BUILTINS},
                "__build_class__": __build_class__,
                "__name__": "__main__",
            },
        }

    def _is_jailbreak(self, node: ast.stmt) -> bool:
        """
        Remove jailbreaks from the code to prevent malicious code execution.
        Args:
            node (ast.stmt): A code node to be checked.
        Returns (bool):
        """

        DANGEROUS_BUILTINS = ["__subclasses__", "__builtins__", "__import__"]

        node_str = ast.dump(node)

        return any(builtin in node_str for builtin in DANGEROUS_BUILTINS)

    def _is_unsafe(self, node: ast.stmt) -> bool:
        """
        Remove unsafe code from the code to prevent malicious code execution.

        Args:
            node (ast.stmt): A code node to be checked.

        Returns (bool):
        """

        code = astor.to_source(node)
        return any(
            (
                method in code
                for method in [
                    ".to_csv",
                    ".to_excel",
                    ".to_json",
                    ".to_sql",
                    ".to_feather",
                    ".to_hdf",
                    ".to_parquet",
                    ".to_pickle",
                    ".to_gbq",
                    ".to_stata",
                    ".to_records",
                    ".to_latex",
                    ".to_html",
                    ".to_markdown",
                    ".to_clipboard",
                ]
            )
        )

    def find_function_calls(self, node: ast.AST, context: CodeExecutionContext):
        if (
            isinstance(node, ast.Expr)
            and isinstance(node.value, ast.Call)
            and hasattr(node.value.func, "id")
            and context.skills_manager.skill_exists(node.value.func.id)
        ):
            function_name = node.value.func.id
            context.skills_manager.add_used_skill(function_name)
        for child_node in ast.iter_child_nodes(node):
            self.find_function_calls(child_node, context)

    def _clean_code(self, code: str, context: CodeExecutionContext) -> str:
        """
        A method to clean the code to prevent malicious code execution.

        Args:
            code(str): A python code.

        Returns:
            str: A clean code string.

        """

        # Clear recent optional dependencies
        self._additional_dependencies = []

        tree = ast.parse(code)

        # Check for imports and the node where analyze_data is defined
        new_body = []
        for node in tree.body:
            if isinstance(node, (ast.Import, ast.ImportFrom)):
                self._check_imports(node)
                continue

            if (
                self._is_df_overwrite(node)
                or self._is_jailbreak(node)
                or self._is_unsafe(node)
            ):
                continue

            self.find_function_calls(node, context)
            new_body.append(node)

        new_tree = ast.Module(body=new_body)
        return astor.to_source(new_tree, pretty_source=lambda x: "".join(x)).strip()

    def _is_df_overwrite(self, node: ast.stmt) -> bool:
        """
        Remove df declarations from the code to prevent malicious code execution.

        Args:
            node (ast.stmt): A code node to be checked.

        Returns (bool):

        """

        return (
            isinstance(node, ast.Assign)
            and isinstance(node.targets[0], ast.Name)
            and node.targets[0].id == "dfs"
        )

    def _check_imports(self, node: Union[ast.Import, ast.ImportFrom]):
        """
        Add whitelisted imports to _additional_dependencies.

        Args:
            node (object): ast.Import or ast.ImportFrom

        Raises:
            BadImportError: If the import is not whitelisted

        """
        module = node.names[0].name if isinstance(node, ast.Import) else node.module
        library = module.split(".")[0]

        if library == "pandas":
            return

        if (
            library
            in WHITELISTED_LIBRARIES + self._config.custom_whitelisted_dependencies
        ):
            for alias in node.names:
                self._additional_dependencies.append(
                    {
                        "module": module,
                        "name": alias.name,
                        "alias": alias.asname or alias.name,
                    }
                )
            return

        if library not in WHITELISTED_BUILTINS:
            raise BadImportError(library)

    @staticmethod
    def _get_nearest_func_call(current_lineno, calls, func_name):
        """
        Utility function to get the nearest previous call node.

        Sort call nodes list (copy of the list) by line number.
        Iterate over the call nodes list. If the call node's function name
        equals to `func_name`, set `nearest_call` to the node object.

        Args:
            current_lineno (int): Number of the current processed line.
            calls (list[ast.Assign]): List of call nodes.
            func_name (str): Name of the target function.

        Returns:
            ast.Call: The node of the nearest previous call `<func_name>()`.
        """
        for call in reversed(calls):
            if call.lineno < current_lineno:
                try:
                    if call.func.attr == func_name:
                        return call
                except AttributeError:
                    continue

        return None

    @staticmethod
    def _tokenize_operand(operand_node: ast.expr) -> Generator[str, None, None]:
        """
        Utility generator function to get subscript slice constants.

        Args:
            operand_node (ast.expr):
                The node to be tokenized.
        Yields:
            str: Token string.

        Examples:
            >>> code = '''
            ... foo = [1, [2, 3], [[4, 5], [6, 7]]]
            ... print(foo[2][1][0])
            ... '''
            >>> tree = ast.parse(code)
            >>> res = CodeManager._tokenize_operand(tree.body[1].value.args[0])
            >>> print(list(res))
            ['foo', 2, 1, 0]
        """
        if isinstance(operand_node, ast.Subscript):
            slice_ = operand_node.slice.value
            yield from CodeManager._tokenize_operand(operand_node.value)
            yield slice_

        if isinstance(operand_node, ast.Name):
            yield operand_node.id

        if isinstance(operand_node, ast.Constant):
            yield operand_node.value

    @staticmethod
    def _get_df_id_by_nearest_assignment(
        current_lineno: int, assignments: list[ast.Assign], target_name: str
    ):
        """
        Utility function to get df label by finding the nearest assignment.

        Sort assignment nodes list (copy of the list) by line number.
        Iterate over the assignment nodes list. If the assignment node's value
        looks like `dfs[<index>]` and target label equals to `target_name`,
        set `nearest_assignment` to "dfs[<index>]".

        Args:
            current_lineno (int): Number of the current processed line.
            assignments (list[ast.Assign]): List of assignment nodes.
            target_name (str): Name of the target variable. The assignment
                node is supposed to assign to this name.

        Returns:
            str: The string representing df label, looks like "dfs[<index>]".
        """
        nearest_assignment = None
        assignments = sorted(assignments, key=lambda node: node.lineno)
        for assignment in assignments:
            if assignment.lineno > current_lineno:
                return nearest_assignment
            try:
                is_subscript = isinstance(assignment.value, ast.Subscript)
                dfs_on_the_right = assignment.value.value.id == "dfs"
                assign_to_target = assignment.targets[0].id == target_name
                if is_subscript and dfs_on_the_right and assign_to_target:
                    nearest_assignment = f"dfs[{assignment.value.slice.value}]"
            except AttributeError:
                continue

    def _extract_comparisons(self, tree: ast.Module) -> dict[str, list]:
        """
        Process nodes from passed tree to extract filters.

        Collects all assignments in the tree.
        Collects all function calls in the tree.
        Walk over the tree and handle each comparison node.
        For each comparison node, defined what `df` is this node related to.
        Parse constants values from the comparison node.
        Add to the result dict.

        Args:
            tree (str): A snippet of code to be parsed.

        Returns:
            dict: The `defaultdict(list)` instance containing all filters
                parsed from the passed instructions tree. The dictionary has
                the following structure:
                {
                    "<df_number>": [
                        ("<left_operand>", "<operator>", "<right_operand>")
                    ]
                }
        """
        comparisons = defaultdict(list)
        current_df = "dfs[0]"

        visitor = AssignmentVisitor()
        visitor.visit(tree)
        assignments = visitor.assignment_nodes

        call_visitor = CallVisitor()
        call_visitor.visit(tree)

        for node in ast.walk(tree):
            if isinstance(node, ast.Compare) and isinstance(node.left, ast.Subscript):
                name, *slices = self._tokenize_operand(node.left)
                current_df = (
                    self._get_df_id_by_nearest_assignment(
                        node.lineno, assignments, name
                    )
<<<<<<< HEAD
                    or current_df
                )
                left_str = slices[-1] if slices else name

                for op, right in zip(node.ops, node.comparators):
                    op_str = self._ast_comparatos_map.get(type(op), "Unknown")
                    name, *slices = self._tokenize_operand(right)
                    right_str = slices[-1] if slices else name
=======
                    left_str = node.left.args[0].value

                    for op, right in zip(node.ops, node.comparators):
                        op_str = self._ast_comparator_map.get(type(op), "Unknown")
                        right_str = right.value

                        comparisons[current_df].append((left_str, op_str, right_str))
                elif isinstance(node.left, ast.Subscript):
                    name, *slices = self._tokenize_operand(node.left)
                    current_df = (
                        self._get_df_id_by_nearest_assignment(
                            node.lineno, assignments, name
                        )
                        or current_df
                    )
                    left_str = slices[-1] if slices else name

                    for op, right in zip(node.ops, node.comparators):
                        op_str = self._ast_comparator_map.get(type(op), "Unknown")
                        name, *slices = self._tokenize_operand(right)
                        right_str = slices[-1] if slices else name
>>>>>>> cdbed911

                    comparisons[current_df].append((left_str, op_str, right_str))
        return comparisons

    def _extract_filters(self, code) -> dict[str, list]:
        """
        Extract filters to be applied to the dataframe from passed code.

        Args:
            code (str): A snippet of code to be parsed.

        Returns:
            dict: The dictionary containing all filters parsed from
                the passed code. The dictionary has the following structure:
                {
                    "<df_number>": [
                        ("<left_operand>", "<operator>", "<right_operand>")
                    ]
                }

        Raises:
            SyntaxError: If the code is unable to be parsed by `ast.parse()`.
            Exception: If any exception is raised during working with nodes
                of the code tree.
        """
        try:
            parsed_tree = ast.parse(code)
        except SyntaxError:
            self._logger.log(
                "Invalid code passed for extracting filters", level=logging.ERROR
            )
            self._logger.log(f"{traceback.format_exc()}", level=logging.DEBUG)
            raise

        try:
            filters = self._extract_comparisons(parsed_tree)
        except Exception:
            self._logger.log(
                "Unable to extract filters for passed code", level=logging.ERROR
            )
            self._logger.log(f"{traceback.format_exc()}", level=logging.DEBUG)
            raise

        return filters

    @property
    def last_code_executed(self):
        return self._last_code_executed

    @last_code_executed.setter
    def last_code_executed(self, code: str):
        self._last_code_executed = code<|MERGE_RESOLUTION|>--- conflicted
+++ resolved
@@ -536,38 +536,14 @@
                     self._get_df_id_by_nearest_assignment(
                         node.lineno, assignments, name
                     )
-<<<<<<< HEAD
                     or current_df
                 )
                 left_str = slices[-1] if slices else name
 
                 for op, right in zip(node.ops, node.comparators):
-                    op_str = self._ast_comparatos_map.get(type(op), "Unknown")
+                    op_str = self._ast_comparator_map.get(type(op), "Unknown")
                     name, *slices = self._tokenize_operand(right)
                     right_str = slices[-1] if slices else name
-=======
-                    left_str = node.left.args[0].value
-
-                    for op, right in zip(node.ops, node.comparators):
-                        op_str = self._ast_comparator_map.get(type(op), "Unknown")
-                        right_str = right.value
-
-                        comparisons[current_df].append((left_str, op_str, right_str))
-                elif isinstance(node.left, ast.Subscript):
-                    name, *slices = self._tokenize_operand(node.left)
-                    current_df = (
-                        self._get_df_id_by_nearest_assignment(
-                            node.lineno, assignments, name
-                        )
-                        or current_df
-                    )
-                    left_str = slices[-1] if slices else name
-
-                    for op, right in zip(node.ops, node.comparators):
-                        op_str = self._ast_comparator_map.get(type(op), "Unknown")
-                        name, *slices = self._tokenize_operand(right)
-                        right_str = slices[-1] if slices else name
->>>>>>> cdbed911
 
                     comparisons[current_df].append((left_str, op_str, right_str))
         return comparisons
