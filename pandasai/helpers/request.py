import logging
import os
import traceback
from urllib.parse import urljoin

import requests

from pandasai.exceptions import PandasAIApiCallError, PandasAIApiKeyError
from pandasai.helpers.logger import Logger


class Session:
    _api_key: str
    _endpoint_url: str
    _logger: Logger

    def __init__(
        self, endpoint_url: str = None, api_key: str = None, logger: Logger = None
    ) -> None:
        api_key = api_key or os.environ.get("PANDASAI_API_KEY", None)

        if not api_key:
            raise PandasAIApiKeyError()

        self._api_key = api_key

        self._endpoint_url = endpoint_url or os.environ.get(
            "PANDASAI_API_URL", "https://api.domer.ai"
        )

        self._version_path = "/api"
        self._logger = logger or Logger()

    def get(self, path=None, **kwargs):
        return self.make_request("GET", path, **kwargs)["data"]

    def post(self, path=None, **kwargs):
        return self.make_request("POST", path, **kwargs)

    def patch(self, path=None, **kwargs):
        return self.make_request("PATCH", path, **kwargs)

    def put(self, path=None, **kwargs):
        return self.make_request("PUT", path, **kwargs)

    def delete(self, path=None, **kwargs):
        return self.make_request("DELETE", path, **kwargs)

    def make_request(
        self, method, path, headers=None, params=None, data=None, json=None, timeout=300
    ):
        try:
            url = urljoin(self._endpoint_url, self._version_path + path)
            if headers is None:
                headers = {
                    "Authorization": f"Bearer {self._api_key}",
                    "Content-Type": "application/json",  # or any other headers you need
                }

            response = requests.request(
                method,
                url,
                headers=headers,
                params=params,
                data=data,
                json=json,
                timeout=timeout,
            )

            data = response.json()
<<<<<<< HEAD

            if response.status_code == 401:
                raise PandasAIApiCallError(data["error"])
            elif response.status_code != 200:
=======
            if response.status_code not in [200, 201]:
>>>>>>> cb9b4298
                raise PandasAIApiCallError(data["message"])

            return data

        except requests.exceptions.RequestException as e:
            self._logger.log(f"Request failed: {traceback.format_exc()}", logging.ERROR)
            raise PandasAIApiCallError(f"Request failed: {e}") from e<|MERGE_RESOLUTION|>--- conflicted
+++ resolved
@@ -68,14 +68,7 @@
             )
 
             data = response.json()
-<<<<<<< HEAD
-
-            if response.status_code == 401:
-                raise PandasAIApiCallError(data["error"])
-            elif response.status_code != 200:
-=======
             if response.status_code not in [200, 201]:
->>>>>>> cb9b4298
                 raise PandasAIApiCallError(data["message"])
 
             return data
