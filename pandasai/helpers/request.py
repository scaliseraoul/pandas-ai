--- conflicted
+++ resolved
@@ -17,27 +17,16 @@
     def __init__(
         self, endpoint_url: str = None, api_key: str = None, logger: Logger = None
     ) -> None:
-<<<<<<< HEAD
-        api_key = api_key or os.environ.get("PANDASAI_API_KEY")
+        api_key = api_key or os.environ.get("PANDASAI_API_KEY", None)
 
         if not api_key:
-=======
-        if api_key is None:
-            api_key = os.environ.get("PANDASAI_API_KEY") or None
-        if api_key is None:
->>>>>>> fdf2089a
             raise PandasAIApiKeyError()
 
         self._api_key = api_key
-
-<<<<<<< HEAD
+        
         self._endpoint_url = endpoint_url or os.environ.get(
             "PANDASAI_API_URL", "https://api.domer.ai"
         )
-=======
-        if endpoint_url is None:
-            endpoint_url = os.environ.get("PANDASAI_API_URL", "https://api.domer.ai")
->>>>>>> fdf2089a
 
         self._version_path = "/api"
         self._logger = logger or Logger()
