"""Module to import optional dependencies.

Source: Taken from pandas/compat/_optional.py
"""

from __future__ import annotations

import importlib
import sys
import warnings
from typing import TYPE_CHECKING, List

from pandas.util.version import Version

from pandasai.constants import WHITELISTED_BUILTINS
from pandasai.safe_libs.restricted_base64 import RestrictedBase64
from pandasai.safe_libs.restricted_datetime import RestrictedDatetime
from pandasai.safe_libs.restricted_json import RestrictedJson
from pandasai.safe_libs.restricted_matplotlib import RestrictedMatplotlib
from pandasai.safe_libs.restricted_numpy import RestrictedNumpy
from pandasai.safe_libs.restricted_pandas import RestrictedPandas

if TYPE_CHECKING:
    import types

# Minimum version required for each optional dependency

VERSIONS = {
    "sklearn": "1.2.2",
    "statsmodels": "0.14.0",
    "seaborn": "0.12.2",
    "plotly": "5.14.1",
    "ggplot": "0.11.5",
    "scipy": "1.9.0",
    "streamlit": "1.23.1",
}

# A mapping from import name to package name (on PyPI) for packages where
# these two names are different.

INSTALL_MAPPING = {}


def get_version(module: types.ModuleType) -> str:
    """Get the version of a module."""
    version = getattr(module, "__version__", None)

    if version is None:
        raise ImportError(f"Can't determine version for {module.__name__}")

    return version


def get_environment(additional_deps: List[dict], secure: bool = True) -> dict:
    """
    Returns the environment for the code to be executed.

    Returns (dict): A dictionary of environment variables
    """
    env = {
        **{
            lib["alias"]: (
                getattr(import_dependency(lib["module"]), lib["name"])
                if hasattr(import_dependency(lib["module"]), lib["name"])
                else import_dependency(lib["module"])
            )
            for lib in additional_deps
        },
        "__builtins__": {
            **{builtin: __builtins__[builtin] for builtin in WHITELISTED_BUILTINS},
            "__build_class__": __build_class__,
            "__name__": "__main__",
        },
    }

    if secure:
        env["pd"] = RestrictedPandas()
        env["plt"] = RestrictedMatplotlib()
        env["np"] = RestrictedNumpy()

<<<<<<< HEAD
        for lib in additional_deps:
            if lib["name"] == "seaborn":
                env["sns"] = RestrictedSeaborn()
=======
    for lib in additional_deps:
        if lib["name"] == "seaborn":
            from pandasai.safe_libs.restricted_seaborn import RestrictedSeaborn

            env["sns"] = RestrictedSeaborn()
>>>>>>> cfeb0713

            if lib["name"] == "datetime":
                env["datetime"] = RestrictedDatetime()

            if lib["name"] == "json":
                env["json"] = RestrictedJson()

            if lib["name"] == "base64":
                env["base64"] = RestrictedBase64()

    else:
        env["pd"] = import_dependency("pandas")
        env["plt"] = import_dependency("matplotlib.pyplot")
        env["np"] = import_dependency("numpy")

        for lib in additional_deps:
            if lib["name"] == "seaborn":
                env["sns"] = import_dependency("seaborn")

            if lib["name"] == "datetime":
                env["datetime"] = import_dependency("datetime")

            if lib["name"] == "json":
                env["json"] = import_dependency("json")

            if lib["name"] == "base64":
                env["base64"] = import_dependency("base64")

    return env


def import_dependency(
    name: str,
    extra: str = "",
    errors: str = "raise",
    min_version: str | None = None,
):
    """
    Import an optional dependency.

    By default, if a dependency is missing an ImportError with a nice
    message will be raised. If a dependency is present, but too old,
    we raise.

    Args:
        name (str): The module name.
        extra (str): An additional text to include in the ImportError message.
        errors (str): Representing an action to do when a dependency
            is not found or its version is too old.
            Possible values: "raise", "warn", "ignore":
                * raise : Raise an ImportError
                * warn : Only applicable when a module's version is too old.
                  Warns that the version is too old and returns None
                * ignore: If the module is not installed, return None, otherwise,
                  return the module, even if the version is too old.
                  It's expected that users validate the version locally when
                  using ``errors="ignore"`` (see. ``io/html.py``)
        min_version (str): Specify a minimum version that is different from
            the global pandas minimum version required. Defaults to None.

    Returns:
         Optional[module]:
            The imported module, when found and the version is correct.
            None is returned when the package is not found and `errors`
            is False, or when the package's version is too old and `errors`
            is `'warn'`.
    """

    assert errors in {"warn", "raise", "ignore"}

    package_name = INSTALL_MAPPING.get(name)
    install_name = package_name if package_name is not None else name

    msg = (
        f"Missing optional dependency '{install_name}'. {extra} "
        f"Use pip or conda to install {install_name}."
    )
    try:
        module = importlib.import_module(name)
    except ImportError as exc:
        if errors == "raise":
            raise ImportError(msg) from exc
        return None

    # Handle submodules: if we have submodule, grab parent module from sys.modules
    parent = name.split(".")[0]
    if parent != name:
        install_name = parent
        module_to_get = sys.modules[install_name]
    else:
        module_to_get = module
    minimum_version = min_version if min_version is not None else VERSIONS.get(parent)
    if minimum_version:
        version = get_version(module_to_get)
        if version and Version(version) < Version(minimum_version):
            msg = (
                f"Pandas requires version '{minimum_version}' or newer of '{parent}' "
                f"(version '{version}' currently installed)."
            )
            if errors == "warn":
                warnings.warn(
                    msg,
                    UserWarning,
                )
                return None
            if errors == "raise":
                raise ImportError(msg)

    return module<|MERGE_RESOLUTION|>--- conflicted
+++ resolved
@@ -78,17 +78,11 @@
         env["plt"] = RestrictedMatplotlib()
         env["np"] = RestrictedNumpy()
 
-<<<<<<< HEAD
         for lib in additional_deps:
             if lib["name"] == "seaborn":
+                from pandasai.safe_libs.restricted_seaborn import RestrictedSeaborn
+
                 env["sns"] = RestrictedSeaborn()
-=======
-    for lib in additional_deps:
-        if lib["name"] == "seaborn":
-            from pandasai.safe_libs.restricted_seaborn import RestrictedSeaborn
-
-            env["sns"] = RestrictedSeaborn()
->>>>>>> cfeb0713
 
             if lib["name"] == "datetime":
                 env["datetime"] = RestrictedDatetime()
