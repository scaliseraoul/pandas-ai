--- conflicted
+++ resolved
@@ -142,11 +142,7 @@
 
     @model_validator(mode="after")
     def check_columns_relations(self):
-<<<<<<< HEAD
-        column_re_check = r"^[a-zA-Z_]+\.[a-zA-Z_]+$"
-=======
         column_re_check = r"^[a-zA-Z0-9_]+\.[a-zA-Z0-9_]+$"
->>>>>>> b9e67620
         is_view_column_name = partial(re.match, column_re_check)
 
         # unpack columns info
