<<<<<<< HEAD
from typing import Optional

import duckdb
=======
from typing import Dict, Optional

>>>>>>> 1c47fe8e
import pandas as pd

from pandasai.dataframe.virtual_dataframe import VirtualDataFrame
from pandasai.query_builders import ViewQueryBuilder

<<<<<<< HEAD
from .. import LOCAL_SOURCE_TYPES
from ..exceptions import MaliciousQueryError
from ..helpers.sql_sanitizer import is_sql_query_safe
from .duck_db_connection_manager import DuckDBConnectionManager
from .loader import DatasetLoader
from .local_loader import LocalDatasetLoader
from .semantic_layer_schema import SemanticLayerSchema, Source
=======
from .. import InvalidConfigError
from ..exceptions import MaliciousQueryError
from ..helpers.sql_sanitizer import is_sql_query_safe
from .loader import DatasetLoader
from .semantic_layer_schema import SemanticLayerSchema, Source, is_schema_source_same
>>>>>>> 1c47fe8e
from .sql_loader import SQLDatasetLoader


class ViewDatasetLoader(SQLDatasetLoader):
    """
    Loader for view-based datasets.
    """

    def __init__(self, schema: SemanticLayerSchema, dataset_path: str):
        super().__init__(schema, dataset_path)
        self.dependencies_datasets = self._get_dependencies_datasets()
        self.schema_dependencies_dict: dict[
            str, DatasetLoader
        ] = self._get_dependencies_schemas()
        self.source: Source = list(self.schema_dependencies_dict.values())[
            0
        ].schema.source
<<<<<<< HEAD
        self._query_builder: ViewQueryBuilder = ViewQueryBuilder(
            schema, self.schema_dependencies_dict
        )

    @property
    def query_builder(self) -> ViewQueryBuilder:
        return self._query_builder

=======
        self.query_builder: ViewQueryBuilder = ViewQueryBuilder(
            schema, self.schema_dependencies_dict
        )

>>>>>>> 1c47fe8e
    def _get_dependencies_datasets(self) -> set[str]:
        return {
            table.split(".")[0]
            for relation in self.schema.relations
            for table in (relation.from_, relation.to)
        }

    def _get_dependencies_schemas(self) -> dict[str, DatasetLoader]:
        dependency_dict = {
            dep: DatasetLoader.create_loader_from_path(f"{self.org_name}/{dep}")
            for dep in self.dependencies_datasets
        }

        loaders = list(dependency_dict.values())
        base_source = loaders[0].schema.source

        for loader in loaders[1:]:
            if not base_source.is_compatible_source(loader.schema.source):
                raise ValueError(
                    f"Source in loader with schema {loader.schema} is not compatible with the first loader's source."
                )

        return dependency_dict

    def load(self) -> VirtualDataFrame:
        return VirtualDataFrame(
            schema=self.schema,
            data_loader=ViewDatasetLoader(self.schema, self.dataset_path),
            path=self.dataset_path,
        )

<<<<<<< HEAD
    def execute_local_query(self, query) -> pd.DataFrame:
        try:
            db_manager = DuckDBConnectionManager()

            for loader in list(self.schema_dependencies_dict.values()):
                if isinstance(loader, LocalDatasetLoader):
                    loader.register_table()

            return db_manager.sql(query).df()
        except duckdb.Error as e:
            raise RuntimeError(f"SQL execution failed: {e}") from e

=======
>>>>>>> 1c47fe8e
    def execute_query(self, query: str, params: Optional[list] = None) -> pd.DataFrame:
        source_type = self.source.type
        connection_info = self.source.connection

        formatted_query = self.query_builder.format_query(query)
<<<<<<< HEAD

        if source_type in LOCAL_SOURCE_TYPES:
            return self.execute_local_query(formatted_query)

=======
>>>>>>> 1c47fe8e
        load_function = self._get_loader_function(source_type)

        if not is_sql_query_safe(formatted_query):
            raise MaliciousQueryError(
                "The SQL query is deemed unsafe and will not be executed."
            )
        try:
            dataframe: pd.DataFrame = load_function(
                connection_info, formatted_query, params
            )
            return dataframe

        except ModuleNotFoundError as e:
            raise ImportError(
                f"{source_type.capitalize()} connector not found. Please install the pandasai_sql[{source_type}] library, e.g. `pip install pandasai_sql[{source_type}]`."
            ) from e

        except Exception as e:
            raise RuntimeError(
                f"Failed to execute query for '{source_type}' with: {formatted_query}"
            ) from e<|MERGE_RESOLUTION|>--- conflicted
+++ resolved
@@ -1,17 +1,11 @@
-<<<<<<< HEAD
 from typing import Optional
 
 import duckdb
-=======
-from typing import Dict, Optional
-
->>>>>>> 1c47fe8e
 import pandas as pd
 
 from pandasai.dataframe.virtual_dataframe import VirtualDataFrame
 from pandasai.query_builders import ViewQueryBuilder
 
-<<<<<<< HEAD
 from .. import LOCAL_SOURCE_TYPES
 from ..exceptions import MaliciousQueryError
 from ..helpers.sql_sanitizer import is_sql_query_safe
@@ -19,13 +13,6 @@
 from .loader import DatasetLoader
 from .local_loader import LocalDatasetLoader
 from .semantic_layer_schema import SemanticLayerSchema, Source
-=======
-from .. import InvalidConfigError
-from ..exceptions import MaliciousQueryError
-from ..helpers.sql_sanitizer import is_sql_query_safe
-from .loader import DatasetLoader
-from .semantic_layer_schema import SemanticLayerSchema, Source, is_schema_source_same
->>>>>>> 1c47fe8e
 from .sql_loader import SQLDatasetLoader
 
 
@@ -43,7 +30,6 @@
         self.source: Source = list(self.schema_dependencies_dict.values())[
             0
         ].schema.source
-<<<<<<< HEAD
         self._query_builder: ViewQueryBuilder = ViewQueryBuilder(
             schema, self.schema_dependencies_dict
         )
@@ -52,12 +38,6 @@
     def query_builder(self) -> ViewQueryBuilder:
         return self._query_builder
 
-=======
-        self.query_builder: ViewQueryBuilder = ViewQueryBuilder(
-            schema, self.schema_dependencies_dict
-        )
-
->>>>>>> 1c47fe8e
     def _get_dependencies_datasets(self) -> set[str]:
         return {
             table.split(".")[0]
@@ -89,7 +69,6 @@
             path=self.dataset_path,
         )
 
-<<<<<<< HEAD
     def execute_local_query(self, query) -> pd.DataFrame:
         try:
             db_manager = DuckDBConnectionManager()
@@ -102,20 +81,14 @@
         except duckdb.Error as e:
             raise RuntimeError(f"SQL execution failed: {e}") from e
 
-=======
->>>>>>> 1c47fe8e
     def execute_query(self, query: str, params: Optional[list] = None) -> pd.DataFrame:
         source_type = self.source.type
         connection_info = self.source.connection
 
         formatted_query = self.query_builder.format_query(query)
-<<<<<<< HEAD
 
         if source_type in LOCAL_SOURCE_TYPES:
             return self.execute_local_query(formatted_query)
-
-=======
->>>>>>> 1c47fe8e
         load_function = self._get_loader_function(source_type)
 
         if not is_sql_query_safe(formatted_query):
