--- conflicted
+++ resolved
@@ -726,7 +726,6 @@
     def __len__(self):
         return len(self.dataframe)
 
-<<<<<<< HEAD
     def __eq__(self, other):
         if isinstance(other, self.__class__):
             if self._core.has_connector and other._core.has_connector:
@@ -739,7 +738,7 @@
 
     def get_query_exec_func(self):
         return self._core.connector.execute_direct_sql_query
-=======
+
 
 def load_smartdataframes(
     dfs: List[Union[DataFrameType, Any]], config: Config
@@ -760,5 +759,4 @@
         else:
             smart_dfs.append(df)
 
-    return smart_dfs
->>>>>>> 3fa56251
+    return smart_dfs