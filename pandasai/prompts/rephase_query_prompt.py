from .base import BasePrompt


class RephraseQueryPrompt(BasePrompt):
    """Prompt to generate Python code from a dataframe."""

<<<<<<< HEAD
import pandasai.pandas as pd

from .file_based_prompt import FileBasedPrompt


class RephraseQueryPrompt(FileBasedPrompt):
    """Prompt to rephrase query to get more accurate responses"""

    _path_to_template = "assets/prompt_templates/rephrase_query_prompt.tmpl"

    def setup(
        self, query: str, dataframes: List[pd.DataFrame], conversation: str
    ) -> None:
        conversation_content = (
            self.conversation_text.format(
                conversation=conversation, dataframes=dataframes, query=query
            )
            if conversation and dataframes and query
            else ""
        )
        self.set_var("conversation", conversation_content)
        self.set_var("query", query)
        self.set_var("dfs", dataframes)
=======
    template_path = "rephrase_query.tmpl"
>>>>>>> 10e644f7
<|MERGE_RESOLUTION|>--- conflicted
+++ resolved
@@ -4,30 +4,4 @@
 class RephraseQueryPrompt(BasePrompt):
     """Prompt to generate Python code from a dataframe."""
 
-<<<<<<< HEAD
-import pandasai.pandas as pd
-
-from .file_based_prompt import FileBasedPrompt
-
-
-class RephraseQueryPrompt(FileBasedPrompt):
-    """Prompt to rephrase query to get more accurate responses"""
-
-    _path_to_template = "assets/prompt_templates/rephrase_query_prompt.tmpl"
-
-    def setup(
-        self, query: str, dataframes: List[pd.DataFrame], conversation: str
-    ) -> None:
-        conversation_content = (
-            self.conversation_text.format(
-                conversation=conversation, dataframes=dataframes, query=query
-            )
-            if conversation and dataframes and query
-            else ""
-        )
-        self.set_var("conversation", conversation_content)
-        self.set_var("query", query)
-        self.set_var("dfs", dataframes)
-=======
-    template_path = "rephrase_query.tmpl"
->>>>>>> 10e644f7
+    template_path = "rephrase_query.tmpl"