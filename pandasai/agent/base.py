import uuid
import json
from typing import Union, List, Optional
import pandas as pd

from pandasai.vectorstores.vectorstore import VectorStore
from ..helpers.logger import Logger
from ..helpers.memory import Memory
from ..prompts.base import BasePrompt
from ..prompts.clarification_questions_prompt import ClarificationQuestionPrompt
from ..prompts.explain_prompt import ExplainPrompt
from ..prompts.rephase_query_prompt import RephraseQueryPrompt
from ..prompts.check_if_relevant_to_conversation import (
    CheckIfRelevantToConversationPrompt,
)
from ..schemas.df_config import Config
from ..skills import Skill
from ..connectors import BaseConnector, PandasConnector
from ..config import load_config_from_json
from ..llm.base import LLM
from ..llm.langchain import LangchainLLM
from ..constants import DEFAULT_CHART_DIRECTORY, DEFAULT_CACHE_DIRECTORY
from ..helpers.folder import Folder
from ..pipelines.pipeline_context import PipelineContext
from pandasai.pipelines.chat.chat_pipeline_input import (
    ChatPipelineInput,
)
from .callbacks import Callbacks
from ..pipelines.chat.generate_chat_pipeline import (
    GenerateChatPipeline,
)
from ..exceptions import InvalidLLMOutputType


class Agent:
    """
    Agent class to improve the conversational experience in PandasAI
    """

    def __init__(
        self,
        dfs: Union[
            pd.DataFrame, BaseConnector, List[Union[pd.DataFrame, BaseConnector]]
        ],
        config: Optional[Union[Config, dict]] = None,
        memory_size: int = 10,
        vectorstore: VectorStore = None,
    ):
        """
        Args:
            df (Union[pd.DataFrame, List[pd.DataFrame]]): Pandas dataframe
            Polars or Database connectors
            memory_size (int, optional): Conversation history to use during chat.
            Defaults to 1.
        """
        self.last_prompt = None
        self.last_prompt_id = None
        self.last_result = None
        self.last_code_generated = None
        self.last_code_executed = None

        self.conversation_id = uuid.uuid4()

        dfs = self.get_dfs(dfs)

        self._vectorstore = vectorstore

        # Instantiate the context
        config = self.get_config(config)
        self.context = PipelineContext(
            dfs=dfs, config=config, memory=Memory(memory_size), vectorstore=vectorstore
        )

        # Instantiate the logger
        self.logger = Logger(save_logs=config.save_logs, verbose=config.verbose)

        callbacks = Callbacks(self)
        self.chat_pipeline = GenerateChatPipeline(
            self.context,
            self.logger,
            on_prompt_generation=callbacks.on_prompt_generation,
            on_code_generation=callbacks.on_code_generation,
            on_code_execution=callbacks.on_code_execution,
            on_result=callbacks.on_result,
        )

        self._vectorstore = vectorstore

        self.configure()

    def configure(self):
        config = self.context.config

        # Add project root path if save_charts_path is default
        if config.save_charts and config.save_charts_path == DEFAULT_CHART_DIRECTORY:
            Folder.create(config.save_charts_path)

        # Add project root path if cache_path is default
        if config.enable_cache:
            Folder.create(DEFAULT_CACHE_DIRECTORY)

    def get_config(self, config: Union[Config, dict]):
        """
        Load a config to be used to run the queries.

        Args:
            config (Union[Config, dict]): Config to be used
        """

        config = load_config_from_json(config)

        if isinstance(config, dict) and config.get("llm") is None:
            config["llm"] = self.get_llm(config["llm"])

        config = Config(**config)

        return config

    def get_llm(self, llm: LLM) -> LLM:
        """
        Load a LLM to be used to run the queries.
        Check if it is a PandasAI LLM or a Langchain LLM.
        If it is a Langchain LLM, wrap it in a PandasAI LLM.

        Args:
            llm (object): LLMs option to be used for API access

        Raises:
            BadImportError: If the LLM is a Langchain LLM but the langchain package
            is not installed
        """
        if LangchainLLM.is_langchain_llm(llm):
            llm = LangchainLLM(llm)

        return llm

    def get_dfs(
        self,
        dfs: Union[
            pd.DataFrame, BaseConnector, List[Union[pd.DataFrame, BaseConnector]]
        ],
    ):
        """
        Load all the dataframes to be used in the agent.

        Args:
            dfs (List[Union[pd.DataFrame, Any]]): Pandas dataframe
        """

        # If only one dataframe is passed, convert it to a list
        if not isinstance(dfs, list):
            dfs = [dfs]

        connectors = []
        for df in dfs:
            if isinstance(df, BaseConnector):
                connectors.append(df)
            elif isinstance(df, (pd.DataFrame, pd.Series, list, dict, str)):
                connectors.append(PandasConnector({"original_df": df}))
            else:
                try:
                    import polars as pl

                    if isinstance(df, pl.DataFrame):
                        from ..connectors.polars import PolarsConnector

                        connectors.append(PolarsConnector({"original_df": df}))
                    else:
                        raise ValueError(
                            "Invalid input data. We cannot convert it to a dataframe."
                        )
                except ImportError as e:
                    raise ValueError(
                        "Invalid input data. We cannot convert it to a dataframe."
                    ) from e
        return connectors

    def add_skills(self, *skills: Skill):
        """
        Add Skills to PandasAI
        """
        self.context.skills_manager.add_skills(*skills)

    def call_llm_with_prompt(self, prompt: BasePrompt):
        """
        Call LLM with prompt using error handling to retry based on config
        Args:
            prompt (BasePrompt): BasePrompt to pass to LLM's
        """
        retry_count = 0
        while retry_count < self.context.config.max_retries:
            try:
                result: str = self.context.config.llm.call(prompt)
                if prompt.validate(result):
                    return result
                else:
                    raise InvalidLLMOutputType("Response validation failed!")
            except Exception:
                if (
                    not self.context.config.use_error_correction_framework
                    or retry_count >= self.context.config.max_retries - 1
                ):
                    raise
                retry_count += 1

    def chat(self, query: str, output_type: Optional[str] = None):
        """
        Simulate a chat interaction with the assistant on Dataframe.
        """
        try:
            is_related_query = self.check_if_related_to_conversation(query)

            self.logger.log(f"Question: {query}")
            self.logger.log(
                f"Running PandasAI with {self.context.config.llm.type} LLM..."
            )

            self.assign_prompt_id()

            pipeline_input = ChatPipelineInput(
                query,
                output_type,
                self.conversation_id,
                self.last_prompt_id,
                is_related_query,
            )

            return self.chat_pipeline.run(pipeline_input)
        except Exception as exception:
            return (
                "Unfortunately, I was not able to get your answers, "
                "because of the following error:\n"
                f"\n{exception}\n"
            )

    def train(
        self,
        queries: Optional[List[str]] = None,
        codes: Optional[List[str]] = None,
        docs: Optional[List[str]] = None,
    ) -> None:
        """
        Trains the context to be passed to model
        Args:
<<<<<<< HEAD
            queries (Optional[str], optional): user user
            codes (Optional[str], optional): generated code
=======
            query (Optional[str], optional): user user
            code (Optional[str], optional): generated code
>>>>>>> 6f3d841d
            docs (Optional[List[str]], optional): additional docs

        Raises:
            ImportError: if default vector db lib is not installed it raises an error
        """
<<<<<<< HEAD
        if self._vectorstore is None:
=======
        if not self._vectorstore:
>>>>>>> 6f3d841d
            try:
                from pandasai.vectorstores.chroma import Chroma
            except ImportError as e:
                raise ImportError(
                    "Could not import chromadb. Please install it with `pip install chromadb`."
                ) from e

            self._vectorstore = Chroma(logger=self.logger)
<<<<<<< HEAD
            self.context.vectorstore = self._vectorstore
=======
>>>>>>> 6f3d841d

        if (queries is not None and codes is None) or (
            queries is None and codes is not None
        ):
            raise ValueError(
                "If either queries or codes are provided, both must be provided."
            )

        if docs is not None:
            self._vectorstore.add_docs(docs)

        if queries and codes:
            self._vectorstore.add_question_answer(queries, codes)

        self.logger.log("Agent successfully trained on the data")

    def clear_memory(self):
        """
        Clears the memory
        """
        self.context.memory.clear()
        self.conversation_id = uuid.uuid4()

    def add_message(self, message, is_user=False):
        """
        Add message to the memory. This is useful when you want to add a message
        to the memory without calling the chat function (for example, when you
        need to add a message from the agent).
        """
        self.context.memory.add(message, is_user=is_user)

    def assign_prompt_id(self):
        """Assign a prompt ID"""

        self.last_prompt_id = uuid.uuid4()

        if self.logger:
            self.logger.log(f"Prompt ID: {self.last_prompt_id}")

    def check_if_related_to_conversation(self, query: str) -> bool:
        """
        Check if the query is related to the previous conversation
        """
        if self.context.memory.count() == 0:
            return

        prompt = CheckIfRelevantToConversationPrompt(
            context=self.context,
            query=query,
        )

        result = self.call_llm_with_prompt(prompt)

        is_related = "true" in result
        self.logger.log(
            f"""Check if the new message is related to the conversation: {is_related}"""
        )

        if not is_related:
            self.clear_memory()

        return is_related

    def clarification_questions(self, query: str) -> List[str]:
        """
        Generate clarification questions based on the data
        """
        prompt = ClarificationQuestionPrompt(
            context=self.context,
            query=query,
        )

        result = self.call_llm_with_prompt(prompt)
        self.logger.log(
            f"""Clarification Questions:  {result}
            """
        )
        result = result.replace("```json", "").replace("```", "")
        questions: list[str] = json.loads(result)
        return questions[:3]

    def start_new_conversation(self):
        """
        Clears the previous conversation
        """
        self.clear_memory()

    def explain(self) -> str:
        """
        Returns the explanation of the code how it reached to the solution
        """
        try:
            prompt = ExplainPrompt(
                context=self.context,
                code=self.last_code_executed,
            )
            response = self.call_llm_with_prompt(prompt)
            self.logger.log(
                f"""Explanation:  {response}
                """
            )
            return response
        except Exception as exception:
            return (
                "Unfortunately, I was not able to explain, "
                "because of the following error:\n"
                f"\n{exception}\n"
            )

    def rephrase_query(self, query: str):
        try:
            prompt = RephraseQueryPrompt(
                context=self.context,
                query=query,
            )
            response = self.call_llm_with_prompt(prompt)
            self.logger.log(
                f"""Rephrased Response:  {response}
                """
            )
            return response
        except Exception as exception:
            return (
                "Unfortunately, I was not able to rephrase query, "
                "because of the following error:\n"
                f"\n{exception}\n"
            )

    @property
    def logs(self):
        return self.logger.logs

    @property
    def last_error(self):
        return self.chat_pipeline.last_error

    @property
    def last_query_log_id(self):
        return self.chat_pipeline.get_last_track_log_id()<|MERGE_RESOLUTION|>--- conflicted
+++ resolved
@@ -242,23 +242,14 @@
         """
         Trains the context to be passed to model
         Args:
-<<<<<<< HEAD
             queries (Optional[str], optional): user user
             codes (Optional[str], optional): generated code
-=======
-            query (Optional[str], optional): user user
-            code (Optional[str], optional): generated code
->>>>>>> 6f3d841d
             docs (Optional[List[str]], optional): additional docs
 
         Raises:
             ImportError: if default vector db lib is not installed it raises an error
         """
-<<<<<<< HEAD
         if self._vectorstore is None:
-=======
-        if not self._vectorstore:
->>>>>>> 6f3d841d
             try:
                 from pandasai.vectorstores.chroma import Chroma
             except ImportError as e:
@@ -267,10 +258,7 @@
                 ) from e
 
             self._vectorstore = Chroma(logger=self.logger)
-<<<<<<< HEAD
             self.context.vectorstore = self._vectorstore
-=======
->>>>>>> 6f3d841d
 
         if (queries is not None and codes is None) or (
             queries is None and codes is not None
