import traceback
import warnings
from typing import Any, List, Optional, Union

import duckdb
import pandas as pd

from pandasai.core.cache import Cache
from pandasai.core.code_execution.code_executor import CodeExecutor
from pandasai.core.code_generation.base import CodeGenerator
from pandasai.core.prompts import (
    get_chat_prompt_for_sql,
    get_correct_error_prompt_for_sql,
    get_correct_output_type_error_prompt,
)
from pandasai.core.response.error import ErrorResponse
from pandasai.core.response.parser import ResponseParser
from pandasai.core.user_query import UserQuery
from pandasai.dataframe.base import DataFrame
from pandasai.dataframe.virtual_dataframe import VirtualDataFrame
from pandasai.exceptions import (
    CodeExecutionError,
    InvalidLLMOutputType,
    MissingVectorStoreError,
)
from pandasai.vectorstores.vectorstore import VectorStore

from ..config import Config
from ..constants import LOCAL_SOURCE_TYPES
from .state import AgentState


class Agent:
    """
    Base Agent class to improve the conversational experience in PandaAI
    """

    def __init__(
        self,
        dfs: Union[
            Union[DataFrame, VirtualDataFrame], List[Union[DataFrame, VirtualDataFrame]]
        ],
        config: Optional[Union[Config, dict]] = None,
        memory_size: Optional[int] = 10,
        vectorstore: Optional[VectorStore] = None,
        description: str = None,
    ):
        """
        Args:
            dfs (Union[Union[DataFrame, VirtualDataFrame], List[Union[DataFrame, VirtualDataFrame]]]): The dataframe(s) to be used for the conversation.
            config (Optional[Union[Config, dict]]): The configuration for the agent.
            memory_size (Optional[int]): The size of the memory.
            vectorstore (Optional[VectorStore]): The vectorstore to be used for the conversation.
            description (str): The description of the agent.
        """

        # Deprecation warnings
        if config is not None:
            warnings.warn(
                "The 'config' parameter is deprecated and will be removed in a future version. "
                "Please use the global configuration instead.",
                DeprecationWarning,
                stacklevel=2,
            )

        self.description = description
        self._state = AgentState()
        self._state.initialize(dfs, config, memory_size, vectorstore, description)

        self._code_generator = CodeGenerator(self._state)
        self._response_parser = ResponseParser()

    def chat(self, query: str, output_type: Optional[str] = None):
        """
        Start a new chat interaction with the assistant on Dataframe.
        """
        self.start_new_conversation()
        return self._process_query(query, output_type)

    def follow_up(self, query: str, output_type: Optional[str] = None):
        """
        Continue the existing chat interaction with the assistant on Dataframe.
        """
        return self._process_query(query, output_type)

    def generate_code(self, query: Union[UserQuery, str]) -> str:
        """Generate code using the LLM."""

        self._state.memory.add(str(query), is_user=True)
        if self._state.config.enable_cache:
            cached_code = self._state.cache.get(
                self._state.cache.get_cache_key(self._state)
            )
            if cached_code:
                self._state.logger.log("Using cached code.")
                return self._code_generator.validate_and_clean_code(cached_code)

        self._state.logger.log("Generating new code...")
        prompt = get_chat_prompt_for_sql(self._state)

        code = self._code_generator.generate_code(prompt)
        self._state.last_prompt_used = prompt
        return code

    def execute_code(self, code: str) -> dict:
        """Execute the generated code."""
        self._state.logger.log(f"Executing code: {code}")
        code_executor = CodeExecutor(self._state.config)
<<<<<<< HEAD
        code_executor.add_to_env("execute_sql_query", self._execute_sql_query)
=======
        code_executor.add_to_env("execute_sql_query", self.execute_sql_query)
>>>>>>> 2d54457a

        return code_executor.execute_and_return_result(code)

    def _execute_local_sql_query(self, query: str) -> pd.DataFrame:
        try:
            # Use a context manager to ensure the connection is closed
            with duckdb.connect() as con:
                # Register all DataFrames in the state
                for df in self._state.dfs:
                    con.register(df.name, df)

                # Execute the query and fetch the result as a pandas DataFrame
                result = con.sql(query).df()

            return result
        except duckdb.Error as e:
            raise RuntimeError(f"SQL execution failed: {e}") from e

<<<<<<< HEAD
    def _execute_sql_query(self, query: str) -> pd.DataFrame:
=======
    def execute_sql_query(self, query: str) -> pd.DataFrame:
>>>>>>> 2d54457a
        """
        Executes an SQL query on registered DataFrames.

        Args:
            query (str): The SQL query to execute.

        Returns:
            pd.DataFrame: The result of the SQL query as a pandas DataFrame.
        """
        if not self._state.dfs:
            raise ValueError("No DataFrames available to register for query execution.")

        if self._state.dfs[0].schema.source.type in LOCAL_SOURCE_TYPES:
            return self._execute_local_sql_query(query)
        else:
            return self._state.dfs[0].execute_sql_query(query)

    def execute_with_retries(self, code: str) -> Any:
        """Execute the code with retry logic."""
        max_retries = self._state.config.max_retries
        attempts = 0

        while attempts <= max_retries:
            try:
                result = self.execute_code(code)
                return self._response_parser.parse(result, code)
            except CodeExecutionError as e:
                attempts += 1
                if attempts > max_retries:
                    self._state.logger.log(f"Max retries reached. Error: {e}")
                    raise
                self._state.logger.log(
                    f"Retrying execution ({attempts}/{max_retries})..."
                )
                code = self._regenerate_code_after_error(code, e)

    def train(
        self,
        queries: Optional[List[str]] = None,
        codes: Optional[List[str]] = None,
        docs: Optional[List[str]] = None,
    ) -> None:
        """
        Trains the context to be passed to model
        Args:
            queries (Optional[str], optional): user user
            codes (Optional[str], optional): generated code
            docs (Optional[List[str]], optional): additional docs
        Raises:
            ImportError: if default vector db lib is not installed it raises an error
        """
        if self._state.vectorstore is None:
            raise MissingVectorStoreError(
                "No vector store provided. Please provide a vector store to train the agent."
            )

        if (queries and not codes) or (not queries and codes):
            raise ValueError(
                "If either queries or codes are provided, both must be provided."
            )

        if docs is not None:
            self._state.vectorstore.add_docs(docs)

        if queries and codes:
            self._state.vectorstore.add_question_answer(queries, codes)

        self._state.logger.log("Agent successfully trained on the data")

    def clear_memory(self):
        """
        Clears the memory
        """
        self._state.memory.clear()

    def add_message(self, message, is_user=False):
        """
        Add message to the memory. This is useful when you want to add a message
        to the memory without calling the chat function (for example, when you
        need to add a message from the agent).
        """
        self._state.memory.add(message, is_user=is_user)

    def start_new_conversation(self):
        """
        Clears the previous conversation
        """
        self.clear_memory()

    def _process_query(self, query: str, output_type: Optional[str] = None):
        """Process a user query and return the result."""
        query = UserQuery(query)
        self._state.logger.log(f"Question: {query}")
        self._state.logger.log(
            f"Running PandaAI with {self._state.config.llm.type} LLM..."
        )

        self._state.output_type = output_type
        try:
            self._state.assign_prompt_id()

            # To ensure the cache is set properly if config is changed in between
            if self._state.config.enable_cache and self._state.cache is None:
                self._state.cache = Cache()

            # Generate code
            code = self.generate_code(query)

            # Execute code with retries
            result = self.execute_with_retries(code)

            # Cache the result if caching is enabled
            if self._state.config.enable_cache:
                self._state.cache.set(
                    self._state.cache.get_cache_key(self._state), code
                )

            self._state.logger.log("Response generated successfully.")
            # Generate and return the final response
            return result

        except CodeExecutionError:
            return self._handle_exception(code)

    def _regenerate_code_after_error(self, code: str, error: Exception) -> str:
        """Generate a new code snippet based on the error."""
        error_trace = traceback.format_exc()
        self._state.logger.log(f"Execution failed with error: {error_trace}")

        if isinstance(error, InvalidLLMOutputType):
            prompt = get_correct_output_type_error_prompt(
                self._state, code, error_trace
            )
        else:
            prompt = get_correct_error_prompt_for_sql(self._state, code, error_trace)

        return self._code_generator.generate_code(prompt)

    def _handle_exception(self, code: str) -> str:
        """Handle exceptions and return an error message."""
        error_message = traceback.format_exc()
        self._state.logger.log(f"Processing failed with error: {error_message}")

        return ErrorResponse(last_code_executed=code, error=error_message)

    @property
    def last_generated_code(self):
        return self._state.last_code_generated

    @property
    def last_code_executed(self):
        return self._state.last_code_generated

    @property
    def last_prompt_used(self):
        return self._state.last_prompt_used<|MERGE_RESOLUTION|>--- conflicted
+++ resolved
@@ -106,12 +106,7 @@
         """Execute the generated code."""
         self._state.logger.log(f"Executing code: {code}")
         code_executor = CodeExecutor(self._state.config)
-<<<<<<< HEAD
         code_executor.add_to_env("execute_sql_query", self._execute_sql_query)
-=======
-        code_executor.add_to_env("execute_sql_query", self.execute_sql_query)
->>>>>>> 2d54457a
-
         return code_executor.execute_and_return_result(code)
 
     def _execute_local_sql_query(self, query: str) -> pd.DataFrame:
@@ -129,11 +124,7 @@
         except duckdb.Error as e:
             raise RuntimeError(f"SQL execution failed: {e}") from e
 
-<<<<<<< HEAD
     def _execute_sql_query(self, query: str) -> pd.DataFrame:
-=======
-    def execute_sql_query(self, query: str) -> pd.DataFrame:
->>>>>>> 2d54457a
         """
         Executes an SQL query on registered DataFrames.
 
