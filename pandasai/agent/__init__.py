--- conflicted
+++ resolved
@@ -1,12 +1,6 @@
 import json
 from typing import Union, List, Optional
-<<<<<<< HEAD
 import pandas as pd
-from pandasai.skills import skill
-=======
-
-from ..helpers.df_info import DataFrameType
->>>>>>> cdbed911
 from ..helpers.logger import Logger
 from ..helpers.memory import Memory
 from ..prompts.base import AbstractPrompt
