--- conflicted
+++ resolved
@@ -1,17 +1,13 @@
 from typing import Optional
-from unittest.mock import MagicMock, Mock
+from unittest.mock import Mock
 import pandas as pd
 import pytest
-from pandasai.exceptions import InvalidLLMOutputType
+
 from pandasai.helpers.logger import Logger
 from pandasai.helpers.skills_manager import SkillsManager
 
 from pandasai.llm.fake import FakeLLM
 from pandasai.pipelines.pipeline_context import PipelineContext
-from pandasai.prompts.correct_error_prompt import CorrectErrorPrompt
-from pandasai.prompts.correct_output_type_error_prompt import (
-    CorrectOutputTypeErrorPrompt,
-)
 from pandasai.smart_dataframe import SmartDataframe
 from pandasai.pipelines.smart_datalake_chat.code_execution import CodeExecution
 
@@ -129,15 +125,6 @@
         mock_code_manager = Mock()
         mock_code_manager.execute_code = Mock(side_effect=mock_execute_code)
 
-        # context._query_exec_tracker = Mock()
-        # context.query_exec_tracker.execute_func = Mock(
-        #     return_value=[
-        #         "Interuppted Code",
-        #         "Exception Testing",
-        #         "Unsuccessful after Retries",
-        #     ]
-        # )
-
         def mock_intermediate_values(key: str):
             if key == "last_prompt_id":
                 return "Mocked Prompt ID"
@@ -176,42 +163,14 @@
         mock_code_manager.execute_code = mock_execute_func
         mock_code_manager.execute_code.name = "execute_code"
 
-        code_execution.retry_run_code = Mock(
+        code_execution._retry_run_code = Mock(
             return_value='result={"type":"string", "value":"5"}'
         )
 
         result = code_execution.execute(input="x=5", context=context, logger=logger)
 
-        assert code_execution.retry_run_code.assert_called
+        assert code_execution._retry_run_code.assert_called
         assert isinstance(code_execution, CodeExecution)
-<<<<<<< HEAD
         assert result.output == {"type": "string", "value": "5"}
         assert result.message == "Code Executed Successfully"
-        assert result.success is True
-=======
-        assert result == "Mocked Result after retry"
-
-    def test_get_error_prompt_invalid_llm_output_type(self):
-        code_execution = CodeExecution()
-
-        # Mock the InvalidLLMOutputType exception
-        mock_exception = MagicMock(spec=InvalidLLMOutputType)
-
-        # Call the method with the mock exception
-        result = code_execution._get_error_prompt(mock_exception)
-
-        # Assert that the CorrectOutputTypeErrorPrompt is returned
-        assert isinstance(result, CorrectOutputTypeErrorPrompt)
-
-    def test_get_error_prompt_other_exception(self):
-        code_execution = CodeExecution()
-
-        # Mock a generic exception
-        mock_exception = MagicMock(spec=Exception)
-
-        # Call the method with the mock exception
-        result = code_execution._get_error_prompt(mock_exception)
-
-        # Assert that the CorrectErrorPrompt is returned
-        assert isinstance(result, CorrectErrorPrompt)
->>>>>>> 3f4b1e55
+        assert result.success is True