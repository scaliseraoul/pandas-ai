--- conflicted
+++ resolved
@@ -75,11 +75,7 @@
 
     @pytest.fixture
     def exec_context(self) -> MagicMock:
-<<<<<<< HEAD
-        return MagicMock(spec=CodeExecutionContext)
-=======
         return CodeExecutionContext(uuid.uuid4(), SkillsManager())
->>>>>>> ffdfe3c9
 
     def test_run_code_for_calculations(
         self, code_manager: CodeManager, exec_context: MagicMock
