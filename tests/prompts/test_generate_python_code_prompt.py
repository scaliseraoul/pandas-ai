"""Unit tests for the generate python code prompt class"""
import sys
from unittest.mock import patch

import pandas as pd
import pytest
from pandasai.helpers.dataframe_serializer import DataframeSerializerType
from pandasai.prompts import GeneratePythonCodePrompt
from pandasai.connectors import PandasConnector
from pandasai import Agent
from pandasai.llm.fake import FakeLLM


class TestGeneratePythonCodePrompt:
    """Unit tests for the generate python code prompt class"""

    @pytest.mark.parametrize(
        "output_type,output_type_template",
        [
            *[
                (
                    None,
                    """type (possible values "string", "number", "dataframe", "plot"). Examples: { "type": "string", "value": f"The highest salary is {highest_salary}." } or { "type": "number", "value": 125 } or { "type": "dataframe", "value": pd.DataFrame({...}) } or { "type": "plot", "value": "temp_chart.png" }""",
                ),
                (
                    "number",
                    """type (must be "number"), value must int. Example: { "type": "number", "value": 125 }""",
                ),
                (
                    "dataframe",
                    """type (must be "dataframe"), value must be pd.DataFrame or pd.Series. Example: { "type": "dataframe", "value": pd.DataFrame({...}) }""",
                ),
                (
                    "plot",
                    """type (must be "plot"), value must be string. Example: { "type": "plot", "value": "temp_chart.png" }""",
                ),
                (
                    "string",
                    """type (must be "string"), value must be string. Example: { "type": "string", "value": f"The highest salary is {highest_salary}." }""",
                ),
            ]
        ],
    )
    def test_str_with_args(self, output_type, output_type_template):
        """Test casting of prompt to string and interpolation of context.

        Args:
            output_type (str): output type
            output_type_template (str): output type template

        Returns:
            None
        """
        llm = FakeLLM()
        agent = Agent(
            PandasConnector({"original_df": pd.DataFrame({"a": [1], "b": [4]})}),
            config={"llm": llm, "dataframe_serializer": DataframeSerializerType.CSV},
        )
        prompt = GeneratePythonCodePrompt(
            context=agent.context,
            output_type=output_type,
        )

        expected_prompt_content = f"""<dataframe>
dfs[0]:1x2
a,b
1,4
</dataframe>






Update this initial code:
```python
# TODO: import the required dependencies
import pandas as pd

# Write code here

# Declare result var: 
{output_type_template}

```




<<<<<<< HEAD
=======
Here is the question for which you need to generate code for


>>>>>>> 83783209
Variable `dfs: list[pd.DataFrame]` is already declared.

At the end, declare "result" variable as a dictionary of type and value.


Generate python code and return full updated code:"""  # noqa E501
        actual_prompt_content = prompt.to_string()
        if sys.platform.startswith("win"):
            actual_prompt_content = actual_prompt_content.replace("\r\n", "\n")
        assert actual_prompt_content == expected_prompt_content

    @pytest.mark.parametrize(
        "output_type,output_type_template",
        [
            *[
                (
                    None,
                    """type (possible values "string", "number", "dataframe", "plot"). Examples: { "type": "string", "value": f"The highest salary is {highest_salary}." } or { "type": "number", "value": 125 } or { "type": "dataframe", "value": pd.DataFrame({...}) } or { "type": "plot", "value": "temp_chart.png" }""",
                ),
                (
                    "number",
                    """type (must be "number"), value must int. Example: { "type": "number", "value": 125 }""",
                ),
                (
                    "dataframe",
                    """type (must be "dataframe"), value must be pd.DataFrame or pd.Series. Example: { "type": "dataframe", "value": pd.DataFrame({...}) }""",
                ),
                (
                    "plot",
                    """type (must be "plot"), value must be string. Example: { "type": "plot", "value": "temp_chart.png" }""",
                ),
                (
                    "string",
                    """type (must be "string"), value must be string. Example: { "type": "string", "value": f"The highest salary is {highest_salary}." }""",
                ),
            ]
        ],
    )
    @patch("pandasai.vectorstores.chroma.Chroma")
    def test_str_with_train_qa(self, chromadb_mock, output_type, output_type_template):
        """Test casting of prompt to string and interpolation of context.

        Args:
            output_type (str): output type
            output_type_template (str): output type template

        Returns:
            None
        """

        chromadb_instance = chromadb_mock.return_value
        chromadb_instance.get_relevant_qa_documents.return_value = [["query1"]]
        llm = FakeLLM()
        agent = Agent(
            PandasConnector({"original_df": pd.DataFrame({"a": [1], "b": [4]})}),
<<<<<<< HEAD
            config={"llm": llm, "dataframe_serializer": DataframeSerializerType.CSV},
=======
            config={"llm": llm},
>>>>>>> 83783209
        )
        agent.train(["query1"], ["code1"])
        prompt = GeneratePythonCodePrompt(
            context=agent.context,
            output_type=output_type,
        )

        expected_prompt_content = f"""<dataframe>
dfs[0]:1x2
a,b
1,4
</dataframe>






Update this initial code:
```python
# TODO: import the required dependencies
import pandas as pd

# Write code here

# Declare result var: 
{output_type_template}

```


You can utilize these examples as a reference for generating code.

['query1']




<<<<<<< HEAD
=======

Here is the question for which you need to generate code for


>>>>>>> 83783209
Variable `dfs: list[pd.DataFrame]` is already declared.

At the end, declare "result" variable as a dictionary of type and value.


Generate python code and return full updated code:"""  # noqa E501
        actual_prompt_content = prompt.to_string()
        if sys.platform.startswith("win"):
            actual_prompt_content = actual_prompt_content.replace("\r\n", "\n")

        assert actual_prompt_content == expected_prompt_content

    @pytest.mark.parametrize(
        "output_type,output_type_template",
        [
            *[
                (
                    None,
                    """type (possible values "string", "number", "dataframe", "plot"). Examples: { "type": "string", "value": f"The highest salary is {highest_salary}." } or { "type": "number", "value": 125 } or { "type": "dataframe", "value": pd.DataFrame({...}) } or { "type": "plot", "value": "temp_chart.png" }""",
                ),
                (
                    "number",
                    """type (must be "number"), value must int. Example: { "type": "number", "value": 125 }""",
                ),
                (
                    "dataframe",
                    """type (must be "dataframe"), value must be pd.DataFrame or pd.Series. Example: { "type": "dataframe", "value": pd.DataFrame({...}) }""",
                ),
                (
                    "plot",
                    """type (must be "plot"), value must be string. Example: { "type": "plot", "value": "temp_chart.png" }""",
                ),
                (
                    "string",
                    """type (must be "string"), value must be string. Example: { "type": "string", "value": f"The highest salary is {highest_salary}." }""",
                ),
            ]
        ],
    )
    @patch("pandasai.vectorstores.chroma.Chroma")
    def test_str_with_train_docs(
        self, chromadb_mock, output_type, output_type_template
    ):
        """Test casting of prompt to string and interpolation of context.

        Args:
            output_type (str): output type
            output_type_template (str): output type template

        Returns:
            None
        """

        chromadb_instance = chromadb_mock.return_value
        chromadb_instance.get_relevant_docs_documents.return_value = [["query1"]]
        llm = FakeLLM()
        agent = Agent(
            PandasConnector({"original_df": pd.DataFrame({"a": [1], "b": [4]})}),
<<<<<<< HEAD
            config={"llm": llm, "dataframe_serializer": DataframeSerializerType.CSV},
=======
            config={"llm": llm},
>>>>>>> 83783209
        )
        agent.train(docs=["document1"])
        prompt = GeneratePythonCodePrompt(
            context=agent.context,
            output_type=output_type,
        )

        expected_prompt_content = f"""<dataframe>
dfs[0]:1x2
a,b
1,4
</dataframe>






Update this initial code:
```python
# TODO: import the required dependencies
import pandas as pd

# Write code here

# Declare result var: 
{output_type_template}

```





Here are additional documents for reference. Feel free to use them to answer.
['query1']


<<<<<<< HEAD
=======

Here is the question for which you need to generate code for


>>>>>>> 83783209
Variable `dfs: list[pd.DataFrame]` is already declared.

At the end, declare "result" variable as a dictionary of type and value.


Generate python code and return full updated code:"""  # noqa E501
        actual_prompt_content = prompt.to_string()
        if sys.platform.startswith("win"):
            actual_prompt_content = actual_prompt_content.replace("\r\n", "\n")

        assert actual_prompt_content == expected_prompt_content

    @pytest.mark.parametrize(
        "output_type,output_type_template",
        [
            *[
                (
                    None,
                    """type (possible values "string", "number", "dataframe", "plot"). Examples: { "type": "string", "value": f"The highest salary is {highest_salary}." } or { "type": "number", "value": 125 } or { "type": "dataframe", "value": pd.DataFrame({...}) } or { "type": "plot", "value": "temp_chart.png" }""",
                ),
                (
                    "number",
                    """type (must be "number"), value must int. Example: { "type": "number", "value": 125 }""",
                ),
                (
                    "dataframe",
                    """type (must be "dataframe"), value must be pd.DataFrame or pd.Series. Example: { "type": "dataframe", "value": pd.DataFrame({...}) }""",
                ),
                (
                    "plot",
                    """type (must be "plot"), value must be string. Example: { "type": "plot", "value": "temp_chart.png" }""",
                ),
                (
                    "string",
                    """type (must be "string"), value must be string. Example: { "type": "string", "value": f"The highest salary is {highest_salary}." }""",
                ),
            ]
        ],
    )
    @patch("pandasai.vectorstores.chroma.Chroma")
    def test_str_with_train_docs_and_qa(
        self, chromadb_mock, output_type, output_type_template
    ):
        """Test casting of prompt to string and interpolation of context.

        Args:
            output_type (str): output type
            output_type_template (str): output type template

        Returns:
            None
        """

        chromadb_instance = chromadb_mock.return_value
        chromadb_instance.get_relevant_docs_documents.return_value = [["documents1"]]
        chromadb_instance.get_relevant_qa_documents.return_value = [["query1"]]
        llm = FakeLLM()
        agent = Agent(
            PandasConnector({"original_df": pd.DataFrame({"a": [1], "b": [4]})}),
            config={"llm": llm},
        )
        agent.train(queries=["query1"], codes=["code1"], docs=["document1"])
        prompt = GeneratePythonCodePrompt(
            context=agent.context,
            output_type=output_type,
        )

<<<<<<< HEAD
        expected_prompt_content = f"""dfs[0]:
- name: null
  description: null
  type: pandas
  data:
    rows: 1
    columns: 2
    schema:
      fields:
      - name: a
        type: int64
        samples:
        - 1
      - name: b
        type: int64
        samples:
        - 4

=======
        expected_prompt_content = f"""<dataframe>
dfs[0]:1x2
a,b
1,4
</dataframe>
>>>>>>> 83783209






Update this initial code:
```python
# TODO: import the required dependencies
import pandas as pd

# Write code here

# Declare result var: 
{output_type_template}

```


You can utilize these examples as a reference for generating code.

['query1']

Here are additional documents for reference. Feel free to use them to answer.
['documents1']


<<<<<<< HEAD
=======

Here is the question for which you need to generate code for


>>>>>>> 83783209
Variable `dfs: list[pd.DataFrame]` is already declared.

At the end, declare "result" variable as a dictionary of type and value.


Generate python code and return full updated code:"""  # noqa E501
        actual_prompt_content = prompt.to_string()
        if sys.platform.startswith("win"):
            actual_prompt_content = actual_prompt_content.replace("\r\n", "\n")

        assert actual_prompt_content == expected_prompt_content<|MERGE_RESOLUTION|>--- conflicted
+++ resolved
@@ -87,12 +87,7 @@
 
 
 
-<<<<<<< HEAD
-=======
-Here is the question for which you need to generate code for
-
-
->>>>>>> 83783209
+
 Variable `dfs: list[pd.DataFrame]` is already declared.
 
 At the end, declare "result" variable as a dictionary of type and value.
@@ -148,11 +143,7 @@
         llm = FakeLLM()
         agent = Agent(
             PandasConnector({"original_df": pd.DataFrame({"a": [1], "b": [4]})}),
-<<<<<<< HEAD
             config={"llm": llm, "dataframe_serializer": DataframeSerializerType.CSV},
-=======
-            config={"llm": llm},
->>>>>>> 83783209
         )
         agent.train(["query1"], ["code1"])
         prompt = GeneratePythonCodePrompt(
@@ -191,13 +182,7 @@
 
 
 
-<<<<<<< HEAD
-=======
-
-Here is the question for which you need to generate code for
-
-
->>>>>>> 83783209
+
 Variable `dfs: list[pd.DataFrame]` is already declared.
 
 At the end, declare "result" variable as a dictionary of type and value.
@@ -256,11 +241,7 @@
         llm = FakeLLM()
         agent = Agent(
             PandasConnector({"original_df": pd.DataFrame({"a": [1], "b": [4]})}),
-<<<<<<< HEAD
             config={"llm": llm, "dataframe_serializer": DataframeSerializerType.CSV},
-=======
-            config={"llm": llm},
->>>>>>> 83783209
         )
         agent.train(docs=["document1"])
         prompt = GeneratePythonCodePrompt(
@@ -299,13 +280,7 @@
 ['query1']
 
 
-<<<<<<< HEAD
-=======
-
-Here is the question for which you need to generate code for
-
-
->>>>>>> 83783209
+
 Variable `dfs: list[pd.DataFrame]` is already declared.
 
 At the end, declare "result" variable as a dictionary of type and value.
@@ -373,7 +348,6 @@
             output_type=output_type,
         )
 
-<<<<<<< HEAD
         expected_prompt_content = f"""dfs[0]:
 - name: null
   description: null
@@ -392,13 +366,6 @@
         samples:
         - 4
 
-=======
-        expected_prompt_content = f"""<dataframe>
-dfs[0]:1x2
-a,b
-1,4
-</dataframe>
->>>>>>> 83783209
 
 
 
@@ -426,13 +393,7 @@
 ['documents1']
 
 
-<<<<<<< HEAD
-=======
-
-Here is the question for which you need to generate code for
-
-
->>>>>>> 83783209
+
 Variable `dfs: list[pd.DataFrame]` is already declared.
 
 At the end, declare "result" variable as a dictionary of type and value.
