site_name: PandasAI
site_url: https://pandasai.readthedocs.io/en/latest/
repo_url: https://github.com/gventuri/pandas-ai
site_description: PandasAI is a Python library that integrates generative artificial intelligence capabilities into pandas, making dataframes conversational
site_author: Gabriele Venturi

theme:
  name: readthedocs
  highlightjs: true

nav:
  - Introduction: index.md
  - Getting Started: getting-started.md
  - Connectors:
      - connectors.md
  - LLMs:
      - LLMs/llms.md
      - LLMs/langchain.md
  - Advanced usage:
      - shortcuts.md
      - custom-head.md
      - save-dataframes.md
      - cache.md
      - middlewares.md
      - custom-response.md
      - callbacks.md
      - custom-prompts.md
      - custom-whitelisted-dependencies.md
  - Examples:
      - examples.md
<<<<<<< HEAD
  - Command Line Tool:
      - pai_cli.md
=======
>>>>>>> 2098539d
  - API:
      - API/pandasai.md
      - API/prompts.md
      - API/llms.md
      - API/helpers.md
  - About:
      - Release Notes: release-notes.md
      - Contributing: CONTRIBUTING.md
      - Documents Building: building_docs.md
      - License: license.md
extra:
<<<<<<< HEAD
  version: "1.2.6"
=======
  version: "1.2.10"
>>>>>>> 2098539d
plugins:
  - search
  - mkdocstrings:
      handlers:
        # See: https://mkdocstrings.github.io/python/usage/
        python:
          options:
            docstring_style: google
markdown_extensions:
  - markdown_include.include:
      base_path: .
  - admonition<|MERGE_RESOLUTION|>--- conflicted
+++ resolved
@@ -28,11 +28,6 @@
       - custom-whitelisted-dependencies.md
   - Examples:
       - examples.md
-<<<<<<< HEAD
-  - Command Line Tool:
-      - pai_cli.md
-=======
->>>>>>> 2098539d
   - API:
       - API/pandasai.md
       - API/prompts.md
@@ -44,11 +39,7 @@
       - Documents Building: building_docs.md
       - License: license.md
 extra:
-<<<<<<< HEAD
-  version: "1.2.6"
-=======
   version: "1.2.10"
->>>>>>> 2098539d
 plugins:
   - search
   - mkdocstrings:
