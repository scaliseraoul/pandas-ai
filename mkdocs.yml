site_name: PandasAI
site_url: https://pandasai.readthedocs.io/en/latest/
repo_url: https://github.com/gventuri/pandas-ai
edit_uri: https://github.com/gventuri/pandas-ai/blob/main/docs/
site_description: PandasAI is a Python library that integrates generative artificial intelligence capabilities into pandas, making dataframes conversational
site_author: Gabriele Venturi

theme:
  name: readthedocs
  highlightjs: true

nav:
  - Introduction: index.md
  - Getting Started: getting-started.md
  - Connectors:
      - connectors.md
  - LLMs:
      - LLMs/llms.md
      - LLMs/langchain.md
  - Advanced usage:
      - shortcuts.md
      - custom-head.md
      - save-dataframes.md
      - cache.md
      - middlewares.md
      - custom-response.md
      - callbacks.md
      - custom-instructions.md
      - custom-prompts.md
      - skills.md
      - custom-whitelisted-dependencies.md
  - Examples:
      - examples.md
  - API:
      - API/pandasai.md
      - API/prompts.md
      - API/llms.md
      - API/helpers.md
  - About:
      - Release Notes: release-notes.md
      - Contributing: CONTRIBUTING.md
      - Documents Building: building_docs.md
      - License: license.md
extra:
<<<<<<< HEAD
  version: "1.4.4"
=======
  version: "1.4.3"
>>>>>>> 3fa56251
plugins:
  - search
  - mkdocstrings:
      handlers:
        # See: https://mkdocstrings.github.io/python/usage/
        python:
          options:
            docstring_style: google
markdown_extensions:
  - markdown_include.include:
      base_path: .
  - admonition<|MERGE_RESOLUTION|>--- conflicted
+++ resolved
@@ -42,11 +42,8 @@
       - Documents Building: building_docs.md
       - License: license.md
 extra:
-<<<<<<< HEAD
   version: "1.4.4"
-=======
-  version: "1.4.3"
->>>>>>> 3fa56251
+
 plugins:
   - search
   - mkdocstrings:
